/******************************************************************************
 *                       ____    _    _____                                   *
 *                      / ___|  / \  |  ___|    C++                           *
 *                     | |     / _ \ | |_       Actor                         *
 *                     | |___ / ___ \|  _|      Framework                     *
 *                      \____/_/   \_|_|                                      *
 *                                                                            *
 * Copyright 2011-2018 Dominik Charousset                                     *
 *                                                                            *
 * Distributed under the terms and conditions of the BSD 3-Clause License or  *
 * (at your option) under the terms and conditions of the Boost Software      *
 * License 1.0. See accompanying files LICENSE and LICENSE_ALTERNATIVE.       *
 *                                                                            *
 * If you did not receive a copy of the license files, see                    *
 * http://opensource.org/licenses/BSD-3-Clause and                            *
 * http://www.boost.org/LICENSE_1_0.txt.                                      *
 ******************************************************************************/

#pragma once

#include "caf/detail/openssl_export.hpp"
#include "caf/io/middleman_actor.hpp"

namespace caf::openssl {

CAF_OPENSSL_EXPORT io::middleman_actor
make_middleman_actor(actor_system& sys, actor db);

<<<<<<< HEAD
} // namespace openssl
} // namespace caf
=======
} // namespace caf
>>>>>>> 3e3c9479
<|MERGE_RESOLUTION|>--- conflicted
+++ resolved
@@ -26,9 +26,4 @@
 CAF_OPENSSL_EXPORT io::middleman_actor
 make_middleman_actor(actor_system& sys, actor db);
 
-<<<<<<< HEAD
-} // namespace openssl
-} // namespace caf
-=======
-} // namespace caf
->>>>>>> 3e3c9479
+} // namespace caf::openssl