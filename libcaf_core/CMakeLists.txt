# -- get header files for creating "proper" XCode projects ---------------------

file(GLOB_RECURSE CAF_CORE_HEADERS "caf/*.hpp")

# -- add consistency checks for enum to_string implementations -----------------

caf_add_enum_consistency_check("caf/sec.hpp" "src/sec_strings.cpp")
caf_add_enum_consistency_check("caf/pec.hpp" "src/pec_strings.cpp")
caf_add_enum_consistency_check("caf/stream_priority.hpp"
                               "src/stream_priority_strings.cpp")
caf_add_enum_consistency_check("caf/exit_reason.hpp"
                               "src/exit_reason_strings.cpp")
caf_add_enum_consistency_check("caf/invoke_message_result.hpp"
                               "src/invoke_msg_result_strings.cpp")
caf_add_enum_consistency_check("caf/message_priority.hpp"
                               "src/message_priority_strings.cpp")
caf_add_enum_consistency_check("caf/intrusive/inbox_result.hpp"
                               "src/intrusive/inbox_result_strings.cpp")
caf_add_enum_consistency_check("caf/intrusive/task_result.hpp"
                               "src/intrusive/task_result_strings.cpp")

# -- dependencies --------------------------------------------------------------

if(NOT TARGET Threads::Threads)
  find_package(Threads REQUIRED)
endif()

# -- utility function for setting default properties ---------------------------

function(caf_core_set_default_properties)
  foreach(target ${ARGN})
    # Set global defaults and set EXPORTS flag.
    caf_set_default_properties(${target})
    target_compile_definitions(${target} PRIVATE libcaf_core_EXPORTS)
    # Pull in public dependencies.
    caf_target_link_libraries(${target} PUBLIC Threads::Threads)
    if(MSVC)
      caf_target_link_libraries(${target} PUBLIC iphlpapi)
    endif()
  endforeach()
endfunction()

# -- add library target --------------------------------------------------------

add_library(libcaf_core_obj OBJECT ${CAF_CORE_HEADERS}
  src/abstract_actor.cpp
  src/abstract_channel.cpp
  src/abstract_group.cpp
  src/actor.cpp
  src/actor_addr.cpp
  src/actor_clock.cpp
  src/actor_companion.cpp
  src/actor_config.cpp
  src/actor_control_block.cpp
  src/actor_ostream.cpp
  src/actor_pool.cpp
  src/actor_profiler.cpp
  src/actor_proxy.cpp
  src/actor_registry.cpp
  src/actor_system.cpp
  src/actor_system_config.cpp
  src/attachable.cpp
  src/behavior.cpp
  src/binary_deserializer.cpp
  src/binary_serializer.cpp
  src/blocking_actor.cpp
  src/complexity_based_credit_controller.cpp
  src/config_option.cpp
  src/config_option_adder.cpp
  src/config_option_set.cpp
  src/config_value.cpp
  src/credit_controller.cpp
  src/decorator/sequencer.cpp
  src/default_attachable.cpp
  src/defaults.cpp
  src/deserializer.cpp
  src/detail/abstract_worker.cpp
  src/detail/abstract_worker_hub.cpp
  src/detail/append_percent_encoded.cpp
  src/detail/behavior_impl.cpp
  src/detail/behavior_stack.cpp
  src/detail/blocking_behavior.cpp
  src/detail/get_mac_addresses.cpp
  src/detail/get_process_id.cpp
  src/detail/get_root_uuid.cpp
  src/detail/ini_consumer.cpp
  src/detail/invoke_result_visitor.cpp
  src/detail/message_builder_element.cpp
  src/detail/message_data.cpp
  src/detail/meta_object.cpp
  src/detail/parse.cpp
  src/detail/parser/chars.cpp
  src/detail/pretty_type_name.cpp
  src/detail/private_thread.cpp
  src/detail/ripemd_160.cpp
  src/detail/serialized_size.cpp
  src/detail/set_thread_name.cpp
  src/detail/shared_spinlock.cpp
  src/detail/simple_actor_clock.cpp
  src/detail/stringification_inspector.cpp
  src/detail/sync_request_bouncer.cpp
  src/detail/test_actor_clock.cpp
  src/detail/thread_safe_actor_clock.cpp
  src/detail/tick_emitter.cpp
  src/detail/type_id_list_builder.cpp
  src/detail/uri_impl.cpp
  src/downstream_manager.cpp
  src/downstream_manager_base.cpp
  src/error.cpp
  src/event_based_actor.cpp
  src/execution_unit.cpp
  src/exit_reason_strings.cpp
  src/forwarding_actor_proxy.cpp
  src/group.cpp
  src/group_manager.cpp
  src/group_module.cpp
  src/inbound_path.cpp
  src/init_global_meta_objects.cpp
  src/intrusive/inbox_result_strings.cpp
  src/intrusive/task_result_strings.cpp
  src/invoke_msg_result_strings.cpp
  src/ipv4_address.cpp
  src/ipv4_endpoint.cpp
  src/ipv4_subnet.cpp
  src/ipv6_address.cpp
  src/ipv6_endpoint.cpp
  src/ipv6_subnet.cpp
  src/local_actor.cpp
  src/logger.cpp
  src/mailbox_element.cpp
  src/make_config_option.cpp
  src/memory_managed.cpp
  src/message.cpp
  src/message_builder.cpp
  src/message_handler.cpp
  src/message_priority_strings.cpp
  src/monitorable_actor.cpp
  src/node_id.cpp
  src/outbound_path.cpp
  src/pec_strings.cpp
  src/policy/downstream_messages.cpp
  src/policy/unprofiled.cpp
  src/policy/work_sharing.cpp
  src/policy/work_stealing.cpp
  src/proxy_registry.cpp
  src/raise_error.cpp
  src/ref_counted.cpp
  src/replies_to.cpp
  src/response_promise.cpp
  src/resumable.cpp
  src/scheduled_actor.cpp
  src/scheduler/abstract_coordinator.cpp
  src/scheduler/test_coordinator.cpp
  src/scoped_actor.cpp
  src/scoped_execution_unit.cpp
  src/sec_strings.cpp
  src/serializer.cpp
  src/settings.cpp
  src/size_based_credit_controller.cpp
  src/skip.cpp
  src/stream_aborter.cpp
  src/stream_manager.cpp
  src/stream_priority_strings.cpp
  src/string_algorithms.cpp
  src/string_view.cpp
  src/term.cpp
  src/test_credit_controller.cpp
  src/thread_hook.cpp
  src/timestamp.cpp
  src/tracing_data.cpp
  src/tracing_data_factory.cpp
  src/type_id_list.cpp
  src/uri.cpp
  src/uri_builder.cpp
  src/uuid.cpp
)

<<<<<<< HEAD
add_library(libcaf_core "${PROJECT_SOURCE_DIR}/cmake/dummy.cpp"
=======
# -- list cpp files for caf-core-test ------------------------------------------

set(CAF_CORE_TEST_SOURCES
  test/actor_clock.cpp
  test/actor_factory.cpp
  test/actor_lifetime.cpp
  test/actor_pool.cpp
  test/actor_profiler.cpp
  test/actor_registry.cpp
  test/actor_system_config.cpp
  test/actor_termination.cpp
  test/aout.cpp
  test/behavior.cpp
  test/binary_deserializer.cpp
  test/binary_serializer.cpp
  test/blocking_actor.cpp
  test/broadcast_downstream_manager.cpp
  test/byte.cpp
  test/composition.cpp
  test/config_option.cpp
  test/config_option_set.cpp
  test/config_value.cpp
  test/config_value_adaptor.cpp
  test/const_typed_message_view.cpp
  test/constructor_attach.cpp
  test/continuous_streaming.cpp
  test/cow_tuple.cpp
  test/custom_exception_handler.cpp
  test/decorator/sequencer.cpp
  test/deep_to_string.cpp
  test/detached_actors.cpp
  test/detail/bounds_checker.cpp
  test/detail/ini_consumer.cpp
  test/detail/limited_vector.cpp
  test/detail/meta_object.cpp
  test/detail/parse.cpp
  test/detail/parser/read_bool.cpp
  test/detail/parser/read_floating_point.cpp
  test/detail/parser/read_ini.cpp
  test/detail/parser/read_number.cpp
  test/detail/parser/read_number_or_timespan.cpp
  test/detail/parser/read_signed_integer.cpp
  test/detail/parser/read_string.cpp
  test/detail/parser/read_timespan.cpp
  test/detail/parser/read_unsigned_integer.cpp
  test/detail/ringbuffer.cpp
  test/detail/ripemd_160.cpp
  test/detail/serialized_size.cpp
  test/detail/tick_emitter.cpp
  test/detail/type_id_list_builder.cpp
  test/detail/unique_function.cpp
  test/detail/unordered_flat_map.cpp
  test/dictionary.cpp
  test/dynamic_spawn.cpp
  test/error.cpp
  test/expected.cpp
  test/function_view.cpp
  test/fused_downstream_manager.cpp
  test/handles.cpp
  test/hash/fnv.cpp
  test/inspector.cpp
  test/intrusive/drr_cached_queue.cpp
  test/intrusive/drr_queue.cpp
  test/intrusive/fifo_inbox.cpp
  test/intrusive/lifo_inbox.cpp
  test/intrusive/task_queue.cpp
  test/intrusive/wdrr_dynamic_multiplexed_queue.cpp
  test/intrusive/wdrr_fixed_multiplexed_queue.cpp
  test/intrusive_ptr.cpp
  test/ipv4_address.cpp
  test/ipv4_endpoint.cpp
  test/ipv4_subnet.cpp
  test/ipv6_address.cpp
  test/ipv6_endpoint.cpp
  test/ipv6_subnet.cpp
  test/local_group.cpp
  test/logger.cpp
  test/mailbox_element.cpp
  test/make_config_value_field.cpp
  test/message.cpp
  test/message_builder.cpp
  test/message_id.cpp
  test/message_lifetime.cpp
  test/metaprogramming.cpp
  test/mixin/requester.cpp
  test/mixin/sender.cpp
  test/mock_streaming_classes.cpp
  test/native_streaming_classes.cpp
  test/node_id.cpp
  test/optional.cpp
  test/or_else.cpp
  test/pipeline_streaming.cpp
  test/policy/categorized.cpp
  test/policy/select_all.cpp
  test/policy/select_any.cpp
  test/request_timeout.cpp
  test/result.cpp
  test/selective_streaming.cpp
  test/serialization.cpp
  test/settings.cpp
  test/simple_timeout.cpp
  test/span.cpp
  test/stateful_actor.cpp
  test/string_algorithms.cpp
  test/string_view.cpp
  test/sum_type.cpp
  test/thread_hook.cpp
  test/tracing_data.cpp
  test/type_id_list.cpp
  test/typed_behavior.cpp
  test/typed_message_view.cpp
  test/typed_response_promise.cpp
  test/typed_spawn.cpp
  test/unit.cpp
  test/uri.cpp
  test/uuid.cpp
  test/variant.cpp
)

# -- add library target --------------------------------------------------------

add_library(libcaf_core_obj OBJECT ${CAF_CORE_SOURCES} ${CAF_CORE_HEADERS})

add_library(libcaf_core
            "${PROJECT_SOURCE_DIR}/cmake/dummy.cpp"
>>>>>>> 7e38a24f
            $<TARGET_OBJECTS:libcaf_core_obj>)

caf_core_set_default_properties(libcaf_core_obj libcaf_core)

caf_export_and_install_lib(core)

# -- build unit tests ----------------------------------------------------------

if(NOT CAF_ENABLE_TESTING)
  return()
endif()

add_executable(caf-core-test
  test/core-test.cpp
  $<TARGET_OBJECTS:libcaf_core_obj>)

caf_core_set_default_properties(caf-core-test)

target_include_directories(caf-core-test PRIVATE
                           "${CMAKE_CURRENT_SOURCE_DIR}/test")

target_link_libraries(caf-core-test PUBLIC CAF::test)

caf_add_test_suites(caf-core-test
  actor_clock
  actor_factory
  actor_lifetime
  actor_pool
  actor_profiler
  actor_registry
  actor_system_config
  actor_termination
  aout
  behavior
  binary_deserializer
  binary_serializer
  blocking_actor
  broadcast_downstream_manager
  byte
  composition
  config_option
  config_option_set
  config_value
  config_value_adaptor
  const_typed_message_view
  constructor_attach
  continuous_streaming
  cow_tuple
  decorator.sequencer
  deep_to_string
  detached_actors
  detail.bounds_checker
  detail.ini_consumer
  detail.limited_vector
  detail.meta_object
  detail.parse
  detail.parser.read_bool
  detail.parser.read_floating_point
  detail.parser.read_ini
  detail.parser.read_number
  detail.parser.read_number_or_timespan
  detail.parser.read_signed_integer
  detail.parser.read_string
  detail.parser.read_timespan
  detail.parser.read_unsigned_integer
  detail.ringbuffer
  detail.ripemd_160
  detail.serialized_size
  detail.tick_emitter
  detail.type_id_list_builder
  detail.unique_function
  detail.unordered_flat_map
  dictionary
  dynamic_spawn
  error
  expected
  function_view
  fused_downstream_manager
  handles
  hash.fnv
  inspector
  intrusive.drr_cached_queue
  intrusive.drr_queue
  intrusive.fifo_inbox
  intrusive.lifo_inbox
  intrusive.task_queue
  intrusive.wdrr_dynamic_multiplexed_queue
  intrusive.wdrr_fixed_multiplexed_queue
  intrusive_ptr
  ipv4_address
  ipv4_endpoint
  ipv4_subnet
  ipv6_address
  ipv6_endpoint
  ipv6_subnet
  local_group
  logger
  mailbox_element
  make_config_value_field
  message
  message_id
  message_lifetime
  metaprogramming
  mixin.requester
  mixin.sender
  mock_streaming_classes
  native_streaming_classes
  node_id
  optional
  or_else
  pipeline_streaming
  policy.categorized
  policy.select_all
  policy.select_any
  request_timeout
  result
  selective_streaming
  serialization
  settings
  simple_timeout
  span
  stateful_actor
  string_algorithms
  string_view
  sum_type
  thread_hook
  tracing_data
  type_id_list
  typed_behavior
  typed_message_view
  typed_response_promise
  typed_spawn
  unit
  uri
  uuid
  variant
)

if(CAF_ENABLE_EXCEPTIONS)
  caf_add_test_suites(caf-core-test custom_exception_handler)
endif()<|MERGE_RESOLUTION|>--- conflicted
+++ resolved
@@ -175,135 +175,7 @@
   src/uuid.cpp
 )
 
-<<<<<<< HEAD
 add_library(libcaf_core "${PROJECT_SOURCE_DIR}/cmake/dummy.cpp"
-=======
-# -- list cpp files for caf-core-test ------------------------------------------
-
-set(CAF_CORE_TEST_SOURCES
-  test/actor_clock.cpp
-  test/actor_factory.cpp
-  test/actor_lifetime.cpp
-  test/actor_pool.cpp
-  test/actor_profiler.cpp
-  test/actor_registry.cpp
-  test/actor_system_config.cpp
-  test/actor_termination.cpp
-  test/aout.cpp
-  test/behavior.cpp
-  test/binary_deserializer.cpp
-  test/binary_serializer.cpp
-  test/blocking_actor.cpp
-  test/broadcast_downstream_manager.cpp
-  test/byte.cpp
-  test/composition.cpp
-  test/config_option.cpp
-  test/config_option_set.cpp
-  test/config_value.cpp
-  test/config_value_adaptor.cpp
-  test/const_typed_message_view.cpp
-  test/constructor_attach.cpp
-  test/continuous_streaming.cpp
-  test/cow_tuple.cpp
-  test/custom_exception_handler.cpp
-  test/decorator/sequencer.cpp
-  test/deep_to_string.cpp
-  test/detached_actors.cpp
-  test/detail/bounds_checker.cpp
-  test/detail/ini_consumer.cpp
-  test/detail/limited_vector.cpp
-  test/detail/meta_object.cpp
-  test/detail/parse.cpp
-  test/detail/parser/read_bool.cpp
-  test/detail/parser/read_floating_point.cpp
-  test/detail/parser/read_ini.cpp
-  test/detail/parser/read_number.cpp
-  test/detail/parser/read_number_or_timespan.cpp
-  test/detail/parser/read_signed_integer.cpp
-  test/detail/parser/read_string.cpp
-  test/detail/parser/read_timespan.cpp
-  test/detail/parser/read_unsigned_integer.cpp
-  test/detail/ringbuffer.cpp
-  test/detail/ripemd_160.cpp
-  test/detail/serialized_size.cpp
-  test/detail/tick_emitter.cpp
-  test/detail/type_id_list_builder.cpp
-  test/detail/unique_function.cpp
-  test/detail/unordered_flat_map.cpp
-  test/dictionary.cpp
-  test/dynamic_spawn.cpp
-  test/error.cpp
-  test/expected.cpp
-  test/function_view.cpp
-  test/fused_downstream_manager.cpp
-  test/handles.cpp
-  test/hash/fnv.cpp
-  test/inspector.cpp
-  test/intrusive/drr_cached_queue.cpp
-  test/intrusive/drr_queue.cpp
-  test/intrusive/fifo_inbox.cpp
-  test/intrusive/lifo_inbox.cpp
-  test/intrusive/task_queue.cpp
-  test/intrusive/wdrr_dynamic_multiplexed_queue.cpp
-  test/intrusive/wdrr_fixed_multiplexed_queue.cpp
-  test/intrusive_ptr.cpp
-  test/ipv4_address.cpp
-  test/ipv4_endpoint.cpp
-  test/ipv4_subnet.cpp
-  test/ipv6_address.cpp
-  test/ipv6_endpoint.cpp
-  test/ipv6_subnet.cpp
-  test/local_group.cpp
-  test/logger.cpp
-  test/mailbox_element.cpp
-  test/make_config_value_field.cpp
-  test/message.cpp
-  test/message_builder.cpp
-  test/message_id.cpp
-  test/message_lifetime.cpp
-  test/metaprogramming.cpp
-  test/mixin/requester.cpp
-  test/mixin/sender.cpp
-  test/mock_streaming_classes.cpp
-  test/native_streaming_classes.cpp
-  test/node_id.cpp
-  test/optional.cpp
-  test/or_else.cpp
-  test/pipeline_streaming.cpp
-  test/policy/categorized.cpp
-  test/policy/select_all.cpp
-  test/policy/select_any.cpp
-  test/request_timeout.cpp
-  test/result.cpp
-  test/selective_streaming.cpp
-  test/serialization.cpp
-  test/settings.cpp
-  test/simple_timeout.cpp
-  test/span.cpp
-  test/stateful_actor.cpp
-  test/string_algorithms.cpp
-  test/string_view.cpp
-  test/sum_type.cpp
-  test/thread_hook.cpp
-  test/tracing_data.cpp
-  test/type_id_list.cpp
-  test/typed_behavior.cpp
-  test/typed_message_view.cpp
-  test/typed_response_promise.cpp
-  test/typed_spawn.cpp
-  test/unit.cpp
-  test/uri.cpp
-  test/uuid.cpp
-  test/variant.cpp
-)
-
-# -- add library target --------------------------------------------------------
-
-add_library(libcaf_core_obj OBJECT ${CAF_CORE_SOURCES} ${CAF_CORE_HEADERS})
-
-add_library(libcaf_core
-            "${PROJECT_SOURCE_DIR}/cmake/dummy.cpp"
->>>>>>> 7e38a24f
             $<TARGET_OBJECTS:libcaf_core_obj>)
 
 caf_core_set_default_properties(libcaf_core_obj libcaf_core)
@@ -404,6 +276,7 @@
   mailbox_element
   make_config_value_field
   message
+  message_builder
   message_id
   message_lifetime
   metaprogramming
