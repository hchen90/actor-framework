--- conflicted
+++ resolved
@@ -41,12 +41,9 @@
   src/tcp_accept_socket.cpp
   src/tcp_stream_socket.cpp
   src/udp_datagram_socket.cpp
-<<<<<<< HEAD
   src/defaults.cpp
   src/message_queue.cpp 
   src/worker.cpp
-=======
->>>>>>> 54c92bbd
 )
 
 add_custom_target(libcaf_net)
