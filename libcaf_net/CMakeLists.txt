--- conflicted
+++ resolved
@@ -19,12 +19,8 @@
   src/socket.cpp
   src/socket_manager.cpp
   src/stream_socket.cpp
-<<<<<<< HEAD
-=======
-  src/scribe.cpp
   src/tcp_stream_socket.cpp
   src/tcp_accept_socket.cpp
->>>>>>> 5bff4f92
 )
 
 add_custom_target(libcaf_net)
